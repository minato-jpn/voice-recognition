package main

import (
	"encoding/json"
	"fmt"
	"log"
	"os"
	"os/exec"
	"path/filepath"
	"runtime"
	"sort"
	"strconv"
	"strings"
	"sync"
	"io/fs"
)

// AudioSegment represents a split audio segment
type AudioSegment struct {
	StartTime float64 `json:"start_time"`
	EndTime   float64 `json:"end_time"`
	Filename  string  `json:"filename"`
	FilePath  string  `json:"file_path"`
	Duration  float64 `json:"duration"`
}

// TranscriptionResult represents the result from Python Whisper
type TranscriptionResult struct {
	Segment AudioSegment `json:"segment"`
	Text    string       `json:"text"`
	Error   string       `json:"error,omitempty"`
}

// AudioAnalyzer handles the entire audio processing pipeline
type AudioAnalyzer struct {
	InputFile          string
	OutputDir          string
	MaxWorkers         int
	SilenceThreshold   string // ffmpegの無音検出閾値
	SilenceDuration    string // 無音継続時間
	MinSegmentDuration float64
	MaxSegmentDuration float64 // 最大セグメント長（秒）
}

// NewAudioAnalyzer creates a new AudioAnalyzer instance
func NewAudioAnalyzer(inputFile, outputDir string) *AudioAnalyzer {
	// CPUコア数を取得し、最適なワーカー数を設定
	numCPU := runtime.NumCPU()
<<<<<<< HEAD
	maxWorkers := 1

	// 1コアはシステム用に残す
=======
	maxWorkers := 3 // 1コアはシステム用に残す
>>>>>>> b9da64d8
	if maxWorkers < 3 {
		maxWorkers = 1
	}

	fmt.Printf("Detected %d CPU cores, using %d workers\n", numCPU, maxWorkers)

	return &AudioAnalyzer{
		InputFile:          inputFile,
		OutputDir:          outputDir,
		MaxWorkers:         maxWorkers,
		SilenceThreshold:   "-30dB",
		SilenceDuration:    "5",
		MinSegmentDuration: 0,
		MaxSegmentDuration: 5.0,
	}
}

// DetectSilence uses ffmpeg to detect silence periods in audio
func (a *AudioAnalyzer) DetectSilence() ([]float64, error) {
	cmd := exec.Command("ffmpeg",
		"-i", a.InputFile,
		"-af", fmt.Sprintf("silencedetect=noise=%s:duration=%s", a.SilenceThreshold, a.SilenceDuration),
		"-f", "null", "-")

	output, err := cmd.CombinedOutput()
	if err != nil {
		return nil, fmt.Errorf("ffmpeg silence detection failed: %v", err)
	}

	return a.parseSilenceOutput(string(output))
}

// parseSilenceOutput parses ffmpeg silence detection output
func (a *AudioAnalyzer) parseSilenceOutput(output string) ([]float64, error) {
	var silencePoints []float64
	lines := strings.Split(output, "\n")

	for _, line := range lines {
		if strings.Contains(line, "silence_end") {
			parts := strings.Fields(line)
			for i, part := range parts {
				if part == "silence_end:" && i+1 < len(parts) {
					timeStr := strings.TrimSpace(parts[i+1])
					if time, err := strconv.ParseFloat(timeStr, 64); err == nil {
						silencePoints = append(silencePoints, time)
					}
				}
			}
		}
	}

	return silencePoints, nil
}

// GetAudioDuration gets the total duration of the audio file
func (a *AudioAnalyzer) GetAudioDuration() (float64, error) {
	cmd := exec.Command("ffprobe",
		"-v", "quiet",
		"-show_entries", "format=duration",
		"-of", "csv=p=0",
		a.InputFile)

	output, err := cmd.Output()
	if err != nil {
		return 0, fmt.Errorf("failed to get audio duration: %v", err)
	}

	durationStr := strings.TrimSpace(string(output))
	duration, err := strconv.ParseFloat(durationStr, 64)
	if err != nil {
		return 0, fmt.Errorf("failed to parse duration: %v", err)
	}

	return duration, nil
}

// CreateSegments creates audio segments based on silence detection
func (a *AudioAnalyzer) CreateSegments() ([]AudioSegment, error) {
	// 無音区間を検出
	silencePoints, err := a.DetectSilence()
	if err != nil {
		return nil, err
	}

	// 音声の総時間を取得
	totalDuration, err := a.GetAudioDuration()
	if err != nil {
		return nil, err
	}

	// セグメントを作成
	var segments []AudioSegment
	currentStart := 0.0

	for _, silenceEnd := range silencePoints {
		if silenceEnd-currentStart >= 10 { // 最小3秒のセグメント
			segment := a.createSegment(currentStart, silenceEnd, len(segments))
			segments = append(segments, segment)
			currentStart = silenceEnd
		}
	}

	// 最後のセグメント
	if totalDuration-currentStart >= 10 {
		segment := a.createSegment(currentStart, totalDuration, len(segments))
		segments = append(segments, segment)
	}

	// 長すぎるセグメントを分割
	segments = a.splitLongSegments(segments)

	return segments, nil
}

// createSegment creates a single audio segment
func (a *AudioAnalyzer) createSegment(start, end float64, index int) AudioSegment {
	filename := fmt.Sprintf("segment_%03d_%.1f-%.1f.wav", index, start, end)
	filePath := filepath.Join(a.OutputDir, filename)

	return AudioSegment{
		StartTime: start,
		EndTime:   end,
		Filename:  filename,
		FilePath:  filePath,
		Duration:  end - start,
	}
}

// splitLongSegments splits segments that are too long
func (a *AudioAnalyzer) splitLongSegments(segments []AudioSegment) []AudioSegment {
	var result []AudioSegment

	for _, segment := range segments {
		if segment.Duration <= a.MaxSegmentDuration {
			result = append(result, segment)
		} else {
			// 長いセグメントを分割
			numSplits := int(segment.Duration/a.MaxSegmentDuration) + 1
			splitDuration := segment.Duration / float64(numSplits)

			for i := 0; i < numSplits; i++ {
				start := segment.StartTime + float64(i)*splitDuration
				end := segment.StartTime + float64(i+1)*splitDuration
				if i == numSplits-1 {
					end = segment.EndTime // 最後のセグメントは元の終了時間
				}

				splitSegment := a.createSegment(start, end, len(result))
				result = append(result, splitSegment)
			}
		}
	}

	return result
}

// ExtractAudioSegments extracts audio segments using ffmpeg
func (a *AudioAnalyzer) ExtractAudioSegments(segments []AudioSegment) error {
	// 出力ディレクトリを作成
	if err := os.MkdirAll(a.OutputDir, 0755); err != nil {
		return fmt.Errorf("failed to create output directory: %v", err)
	}

	// 並行処理でセグメントを抽出
	var wg sync.WaitGroup
	semaphore := make(chan struct{}, a.MaxWorkers)

	for _, segment := range segments {
		wg.Add(1)
		go func(seg AudioSegment) {
			defer wg.Done()
			semaphore <- struct{}{}
			defer func() { <-semaphore }()

			if err := a.extractSingleSegment(seg); err != nil {
				log.Printf("Failed to extract segment %s: %v", seg.Filename, err)
			}
		}(segment)
	}

	wg.Wait()
	return nil
}

// extractSingleSegment extracts a single audio segment
func (a *AudioAnalyzer) extractSingleSegment(segment AudioSegment) error {
	cmd := exec.Command("ffmpeg",
		"-i", a.InputFile,
		"-ss", fmt.Sprintf("%.3f", segment.StartTime),
		"-t", fmt.Sprintf("%.3f", segment.Duration),
		"-ac", "1",             // モノラル
		"-ar", "16000",         // 16kHz
		"-c:a", "pcm_s16le",    // PCM 16bit little-endian
		"-y",                // 上書き
		segment.FilePath)

	if err := cmd.Run(); err != nil {
		return fmt.Errorf("ffmpeg extraction failed: %v", err)
	}

	return nil
}

// ProcessWithCpp processes audio segments with Python Whisper in parallel
func (a *AudioAnalyzer) ProcessWithCpp(segments []AudioSegment) ([]TranscriptionResult, error) {
	results := make([]TranscriptionResult, len(segments))
	var wg sync.WaitGroup
	semaphore := make(chan struct{}, a.MaxWorkers)

	for i, segment := range segments {
		wg.Add(1)
		go func(index int, seg AudioSegment) {
			defer wg.Done()
			semaphore <- struct{}{}
			defer func() { <-semaphore }()

			text, err := a.transcribeCpp(seg)
			result := TranscriptionResult{
				Segment: seg,
			}

			if err != nil {
				result.Error = err.Error()
			} else {
				result.Text = text
			}

			results[index] = result
		}(i, segment)
	}

	wg.Wait()

	// 時間順にソート
	sort.Slice(results, func(i, j int) bool {
		return results[i].Segment.StartTime < results[j].Segment.StartTime
	})

	return results, nil
}

func (a *AudioAnalyzer) transcribeCpp(segment AudioSegment) (string, error) {
	// PythonスクリプトにJSONで音声ファイル情報を渡す
	filepath := segment.FilePath
	fmt.Println("Transcribing segment:", "./"+strings.ReplaceAll(filepath, "\\", "/"))
	exePath := "./whisper.cpp/build/bin/Release/main.exe"
	if _, err := os.Stat(exePath); os.IsNotExist(err) {
		log.Fatal("main.exe が見つかりません")
	}

<<<<<<< HEAD
=======
	// モデルファイルの存在確認
	modelPath := "./whisper.cpp/models/ggml-large-v3.bin"
	if _, err := os.Stat(modelPath); os.IsNotExist(err) {
		log.Fatal("モデルファイルが見つかりません")
	}

>>>>>>> b9da64d8
	seconds, err := GetAudioDuration(filepath)
	fmt.Printf("音声の長さ: %.2f 秒\n", seconds)

	secondsStr := fmt.Sprintf("%.0f", seconds*1000) // convert seconds to milliseconds and string

	initialPrompt := `この音声は大学のサークル活動に関する会話です。
					内容には「理科大（りかだい）」または「理大（りだい）」という大学名が登場します。
					また、「理大祭（りだいさい）」というイベント名が含まれる場合があります。
					会話は自然な日本語で行われており、学生同士のカジュアルなやり取りが含まれます。
					固有名詞（大学名・イベント名など）は正確に認識してください。
					日本語の音声の認識を行います`

	cmd := exec.Command("./whisper.cpp/build/bin/Release/whisper-cli.exe", "-m", "./whisper.cpp/models/ggml-large-v3.bin", "-f", "./"+strings.ReplaceAll(filepath, "\\", "/"), "-l", "ja", "--vad-min-speech-duration-ms", secondsStr, "-otxt", "-tdrz", "-sns", "--suppress-nst", "--prompt", initialPrompt, "-of","./output/text/"+strings.TrimPrefix(strings.TrimSuffix(filepath, ".wav"),"output\\"))
	output, err := cmd.CombinedOutput()
	fmt.Printf("C++ whisper output: %s\n", string(output))
	if err != nil {
		return "", fmt.Errorf("C++ whisper transcription failed: %v\n%s", err, string(output))
	}
	result := strings.TrimSpace(string(output))

	return result, nil
}

// Run executes the complete audio analysis pipeline
func (a *AudioAnalyzer) Run() error {
	fmt.Println("Starting audio analysis...")

	// Step 1: Create segments
	fmt.Println("Creating audio segments...")
	segments, err := a.CreateSegments()
	if err != nil {
		return fmt.Errorf("failed to create segments: %v", err)
	}
	fmt.Printf("Created %d segments\n", len(segments))

	// Step 2: Extract audio segments
	fmt.Println("Extracting audio segments...")
	if err := a.ExtractAudioSegments(segments); err != nil {
		return fmt.Errorf("failed to extract segments: %v", err)
	}

	// Step 3: Process with Python Whisper
	fmt.Println("Processing with C++ Whisper...")
	results, err := a.ProcessWithCpp(segments)
	if err != nil {
		return fmt.Errorf("failed to process with C++: %v", err)
	}

	// Step 4: Output results
	if err := a.OutputResults(results); err != nil {
		return fmt.Errorf("failed to output results: %v", err)
	}

	fmt.Println("Audio analysis completed successfully!")
	return nil
}

// OutputResults outputs the transcription results
func (a *AudioAnalyzer) OutputResults(results []TranscriptionResult) error {
	// JSON出力
	jsonFile := filepath.Join(a.OutputDir, "transcription_results.json")
	jsonData, err := json.MarshalIndent(results, "", "  ")
	if err != nil {
		return fmt.Errorf("failed to marshal JSON: %v", err)
	}

	if err := os.WriteFile(jsonFile, jsonData, 0644); err != nil {
		return fmt.Errorf("failed to write JSON file: %v", err)
	}

	// テキスト出力
	txtFile, err := os.Create(filepath.Join("./output/transcription_results.txt"))
	if err != nil {
		return fmt.Errorf("failed to create text file: %v", err)
	}
	defer txtFile.Close()

		// フォルダ内の .txt ファイルをすべて処理
	err = filepath.WalkDir("./output/text", func(path string, d fs.DirEntry, err error) error {
		if err != nil {
			return err
		}

		if !d.IsDir() && strings.HasSuffix(d.Name(), ".txt") {
			base := strings.TrimSuffix(d.Name(), ".txt")
			content, err := os.ReadFile(path)
			if err != nil {
				return err
			}

			// セクションタイトルと中身を追加
			txtFile.WriteString(fmt.Sprintf("[%s]\n", base))
			txtFile.Write(content)
			txtFile.WriteString("\n\n")
		}
		return nil
	})

	var textBuilder strings.Builder
	textBuilder.WriteString("\uFEFF") // UTF-8 BOM
	for _, result := range results {
		if result.Error != "" {
			textBuilder.WriteString(fmt.Sprintf("[%.1fs-%.1fs] ERROR: %s\n",
				result.Segment.StartTime, result.Segment.EndTime, result.Error))
		} else {
			textBuilder.WriteString(fmt.Sprintf("[%.1fs-%.1fs] %s\n",
				result.Segment.StartTime, result.Segment.EndTime, result.Text))
		}
	}

		_, err = txtFile.WriteString(textBuilder.String())
	if err != nil {
		return fmt.Errorf("failed to write text file: %v", err)
	}
	return nil
}

func main() {
	if len(os.Args) < 3 {
		fmt.Println("Usage: go run main.go <input_audio_file> <output_directory> [max_workers] [python_script]")
		fmt.Println("  max_workers: optional, number of parallel workers (default: auto-detect)")
		fmt.Println("  python_script: optional, path to Python whisper script (default: ./whisper_transcriber.py)")
		os.Exit(1)
	}

	inputFile := os.Args[1]
	outputDir := os.Args[2]
	// maxWorkerに
	analyzer := NewAudioAnalyzer(inputFile, outputDir)

	if err := analyzer.Run(); err != nil {
		log.Fatalf("Audio analysis failed: %v", err)
	}
}

func GetAudioDuration(filePath string) (float64, error) {
	cmd := exec.Command("ffprobe",
		"-v", "error",
		"-show_entries", "format=duration",
		"-of", "default=noprint_wrappers=1:nokey=1",
		filePath,
	)

	output, err := cmd.Output()
	if err != nil {
		return 0, fmt.Errorf("ffprobe failed: %v", err)
	}

	durationStr := strings.TrimSpace(string(output))
	duration, err := strconv.ParseFloat(durationStr, 64)
	if err != nil {
		return 0, fmt.Errorf("failed to parse duration: %v", err)
	}

	return duration, nil
}<|MERGE_RESOLUTION|>--- conflicted
+++ resolved
@@ -3,6 +3,7 @@
 import (
 	"encoding/json"
 	"fmt"
+	"io/fs"
 	"log"
 	"os"
 	"os/exec"
@@ -12,7 +13,6 @@
 	"strconv"
 	"strings"
 	"sync"
-	"io/fs"
 )
 
 // AudioSegment represents a split audio segment
@@ -46,13 +46,7 @@
 func NewAudioAnalyzer(inputFile, outputDir string) *AudioAnalyzer {
 	// CPUコア数を取得し、最適なワーカー数を設定
 	numCPU := runtime.NumCPU()
-<<<<<<< HEAD
-	maxWorkers := 1
-
-	// 1コアはシステム用に残す
-=======
-	maxWorkers := 3 // 1コアはシステム用に残す
->>>>>>> b9da64d8
+	maxWorkers := 1 // 1コアはシステム用に残す
 	if maxWorkers < 3 {
 		maxWorkers = 1
 	}
@@ -243,10 +237,10 @@
 		"-i", a.InputFile,
 		"-ss", fmt.Sprintf("%.3f", segment.StartTime),
 		"-t", fmt.Sprintf("%.3f", segment.Duration),
-		"-ac", "1",             // モノラル
-		"-ar", "16000",         // 16kHz
-		"-c:a", "pcm_s16le",    // PCM 16bit little-endian
-		"-y",                // 上書き
+		"-ac", "1", // モノラル
+		"-ar", "16000", // 16kHz
+		"-c:a", "pcm_s16le", // PCM 16bit little-endian
+		"-y", // 上書き
 		segment.FilePath)
 
 	if err := cmd.Run(); err != nil {
@@ -303,15 +297,6 @@
 		log.Fatal("main.exe が見つかりません")
 	}
 
-<<<<<<< HEAD
-=======
-	// モデルファイルの存在確認
-	modelPath := "./whisper.cpp/models/ggml-large-v3.bin"
-	if _, err := os.Stat(modelPath); os.IsNotExist(err) {
-		log.Fatal("モデルファイルが見つかりません")
-	}
-
->>>>>>> b9da64d8
 	seconds, err := GetAudioDuration(filepath)
 	fmt.Printf("音声の長さ: %.2f 秒\n", seconds)
 
@@ -324,7 +309,7 @@
 					固有名詞（大学名・イベント名など）は正確に認識してください。
 					日本語の音声の認識を行います`
 
-	cmd := exec.Command("./whisper.cpp/build/bin/Release/whisper-cli.exe", "-m", "./whisper.cpp/models/ggml-large-v3.bin", "-f", "./"+strings.ReplaceAll(filepath, "\\", "/"), "-l", "ja", "--vad-min-speech-duration-ms", secondsStr, "-otxt", "-tdrz", "-sns", "--suppress-nst", "--prompt", initialPrompt, "-of","./output/text/"+strings.TrimPrefix(strings.TrimSuffix(filepath, ".wav"),"output\\"))
+	cmd := exec.Command("./whisper.cpp/build/bin/Release/whisper-cli.exe", "-m", "./whisper.cpp/models/ggml-large-v3.bin", "-f", "./"+strings.ReplaceAll(filepath, "\\", "/"), "-l", "ja", "--vad-min-speech-duration-ms", secondsStr, "-otxt", "-tdrz", "-sns", "--suppress-nst", "--prompt", initialPrompt, "-of", "./output/text/"+strings.TrimPrefix(strings.TrimSuffix(filepath, ".wav"), "output\\"))
 	output, err := cmd.CombinedOutput()
 	fmt.Printf("C++ whisper output: %s\n", string(output))
 	if err != nil {
@@ -389,7 +374,7 @@
 	}
 	defer txtFile.Close()
 
-		// フォルダ内の .txt ファイルをすべて処理
+	// フォルダ内の .txt ファイルをすべて処理
 	err = filepath.WalkDir("./output/text", func(path string, d fs.DirEntry, err error) error {
 		if err != nil {
 			return err
@@ -422,7 +407,7 @@
 		}
 	}
 
-		_, err = txtFile.WriteString(textBuilder.String())
+	_, err = txtFile.WriteString(textBuilder.String())
 	if err != nil {
 		return fmt.Errorf("failed to write text file: %v", err)
 	}
